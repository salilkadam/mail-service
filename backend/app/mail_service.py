--- conflicted
+++ resolved
@@ -1,4 +1,4 @@
-"""Mail service for sending emails via Postfix SMTP relay."""
+"""Mail service for sending emails via kube-mail."""
 
 import asyncio
 import logging
@@ -20,13 +20,6 @@
 
 
 class MailService:
-<<<<<<< HEAD
-    """Service for sending emails through Postfix SMTP relay."""
-    
-    def __init__(self):
-        self.host = settings.postfix_host
-        self.port = settings.postfix_port
-=======
     """Service for sending emails through kube-mail."""
 
     def __init__(self):
@@ -37,13 +30,12 @@
         self.use_tls = getattr(
             settings, "use_tls", False
         )  # Default to False for postfix relay
->>>>>>> 56b7be74
         self.from_email = settings.from_email
         self.from_name = settings.from_name
         self.email_history: List[EmailHistory] = []
 
     async def send_email(self, email_request: EmailRequest) -> EmailResponse:
-        """Send an email through Postfix SMTP relay."""
+        """Send an email through kube-mail."""
         message_id = str(uuid.uuid4())
 
         try:
@@ -62,17 +54,10 @@
 
             # Create email message
             message = await self._create_email_message(email_request, message_id)
-<<<<<<< HEAD
-            
-            # Send email through Postfix SMTP relay
-            await self._send_via_postfix(message, email_request.to)
-            
-=======
 
             # Send email through SMTP
             await self._send_via_smtp(message, email_request.to)
 
->>>>>>> 56b7be74
             # Update status
             email_history.status = EmailStatus.SENT
             email_history.sent_at = datetime.utcnow()
@@ -152,14 +137,6 @@
                 logger.warning(f"Attachment file not found: {file_path}")
             except Exception as e:
                 logger.error(f"Error adding attachment {file_path}: {str(e)}")
-<<<<<<< HEAD
-    
-    async def _send_via_postfix(self, message: MIMEMultipart, recipients: List[str]):
-        """Send email through Postfix SMTP relay."""
-        try:
-            # Connect to Postfix SMTP relay
-            smtp = aiosmtplib.SMTP(hostname=self.host, port=self.port)
-=======
 
     async def _send_via_smtp(self, message: MIMEMultipart, recipients: List[str]):
         """Send email through SMTP server."""
@@ -168,7 +145,6 @@
             smtp = aiosmtplib.SMTP(
                 hostname=self.host, port=self.port, use_tls=self.use_tls
             )
->>>>>>> 56b7be74
             await smtp.connect()
 
             if self.use_tls:
@@ -181,19 +157,11 @@
             # Send email
             await smtp.send_message(message)
             await smtp.quit()
-<<<<<<< HEAD
-            
-            logger.info(f"Email sent to {len(recipients)} recipients via Postfix relay")
-            
-        except Exception as e:
-            logger.error(f"Failed to send email via Postfix relay: {str(e)}")
-=======
 
             logger.info(f"Email sent to {len(recipients)} recipients via SMTP")
 
         except Exception as e:
             logger.error(f"Failed to send email via SMTP: {str(e)}")
->>>>>>> 56b7be74
             raise
 
     async def get_email_history(self, limit: int = 50) -> List[EmailHistory]:
@@ -206,15 +174,9 @@
             if email.message_id == message_id:
                 return email
         return None
-<<<<<<< HEAD
-    
-    async def check_postfix_connection(self) -> bool:
-        """Check if Postfix SMTP relay is reachable."""
-=======
 
     async def check_smtp_connection(self) -> bool:
         """Check if SMTP service is reachable."""
->>>>>>> 56b7be74
         try:
             smtp = aiosmtplib.SMTP(
                 hostname=self.host, port=self.port, use_tls=self.use_tls
@@ -230,11 +192,7 @@
             await smtp.quit()
             return True
         except Exception as e:
-<<<<<<< HEAD
-            logger.error(f"Postfix relay connection check failed: {str(e)}")
-=======
             logger.error(f"SMTP connection check failed: {str(e)}")
->>>>>>> 56b7be74
             return False
 
 
