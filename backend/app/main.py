"""Main FastAPI application for the mail service."""

import logging

from fastapi import FastAPI
from fastapi.middleware.cors import CORSMiddleware

from .api import router
from .config import settings

# Configure logging
logging.basicConfig(
    level=getattr(logging, settings.log_level.upper()),
    format="%(asctime)s - %(name)s - %(levelname)s - %(message)s",
)

logger = logging.getLogger(__name__)

# Create FastAPI application
app = FastAPI(
    title=settings.app_name,
    version=settings.app_version,
<<<<<<< HEAD
    description="Mail service for sending emails via Postfix SMTP relay",
    debug=settings.debug
=======
    description="Mail service for sending emails via SMTP",
    debug=settings.debug,
>>>>>>> 56b7be74
)

# Add CORS middleware
app.add_middleware(
    CORSMiddleware,
    allow_origins=settings.cors_origins,
    allow_credentials=True,
    allow_methods=["*"],
    allow_headers=["*"],
)

# Include API routes
app.include_router(router, prefix="/api/v1")


# Startup event
@app.on_event("startup")
async def startup_event():
    """Application startup event."""
    logger.info(f"Starting {settings.app_name} v{settings.app_version}")
<<<<<<< HEAD
    logger.info(f"Postfix relay host: {settings.postfix_host}:{settings.postfix_port}")
=======
    logger.info(f"SMTP host: {settings.smtp_host}:{settings.smtp_port}")
>>>>>>> 56b7be74
    logger.info(f"From email: {settings.from_email}")
    logger.info(f"TLS enabled: {settings.use_tls}")


# Shutdown event
@app.on_event("shutdown")
async def shutdown_event():
    """Application shutdown event."""
    logger.info(f"Shutting down {settings.app_name}")


if __name__ == "__main__":
    import uvicorn

    uvicorn.run(
        "app.main:app",
        host="0.0.0.0",
        port=8000,
        reload=settings.debug,
        log_level=settings.log_level.lower(),
    )<|MERGE_RESOLUTION|>--- conflicted
+++ resolved
@@ -20,13 +20,8 @@
 app = FastAPI(
     title=settings.app_name,
     version=settings.app_version,
-<<<<<<< HEAD
-    description="Mail service for sending emails via Postfix SMTP relay",
-    debug=settings.debug
-=======
     description="Mail service for sending emails via SMTP",
     debug=settings.debug,
->>>>>>> 56b7be74
 )
 
 # Add CORS middleware
@@ -47,11 +42,7 @@
 async def startup_event():
     """Application startup event."""
     logger.info(f"Starting {settings.app_name} v{settings.app_version}")
-<<<<<<< HEAD
-    logger.info(f"Postfix relay host: {settings.postfix_host}:{settings.postfix_port}")
-=======
     logger.info(f"SMTP host: {settings.smtp_host}:{settings.smtp_port}")
->>>>>>> 56b7be74
     logger.info(f"From email: {settings.from_email}")
     logger.info(f"TLS enabled: {settings.use_tls}")
 
