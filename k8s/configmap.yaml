--- conflicted
+++ resolved
@@ -7,13 +7,8 @@
     app.kubernetes.io/name: mail-service
     app.kubernetes.io/version: "0.1.0"
 data:
-<<<<<<< HEAD
-  POSTFIX_HOST: "postfix-relay.mail-service-prod.svc.cluster.local"
-  POSTFIX_PORT: "25"
-=======
   SMTP_HOST: "postfix-relay.mail-service-prod.svc.cluster.local"
   SMTP_PORT: "25"
->>>>>>> 56b7be74
   FROM_EMAIL: "info@bionicaisolutions.com"
   FROM_NAME: "Bionic AI Solutions"
   APP_NAME: "Mail Service"
